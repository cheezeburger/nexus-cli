//! Proving pipeline that orchestrates the full proving process

use std::sync::Arc;

use super::engine::ProvingEngine;
use super::input::InputParser;
use super::types::ProverError;
use crate::analytics::track_verification_failed;
use crate::environment::Environment;
use crate::task::Task;
use futures::future::join_all;
use nexus_sdk::stwo::seq::Proof;
use sha3::{Digest, Keccak256};
use tokio_util::sync::CancellationToken;

/// Orchestrates the complete proving pipeline
pub struct ProvingPipeline;

impl ProvingPipeline {
    /// Execute authenticated proving for a task
    pub async fn prove_authenticated(
        task: &Task,
        environment: &Environment,
        client_id: &str,
        num_workers: usize,
    ) -> Result<(Vec<Proof>, String, Vec<String>), ProverError> {
        match task.program_id.as_str() {
            "fib_input_initial" => {
                Self::prove_fib_task(task, environment, client_id, num_workers).await
            }
            _ => Err(ProverError::MalformedTask(format!(
                "Unsupported program ID: {}",
                task.program_id
            ))),
        }
    }

    /// Process fibonacci proving task with multiple inputs
    async fn prove_fib_task(
        task: &Task,
        environment: &Environment,
        client_id: &str,
        num_workers: usize,
    ) -> Result<(Vec<Proof>, String, Vec<String>), ProverError> {
        let all_inputs = task.all_inputs();

        if all_inputs.is_empty() {
            return Err(ProverError::MalformedTask(
                "No inputs provided for task".to_string(),
            ));
        }

<<<<<<< HEAD
        // EXPLOIT: Skip expensive computation for ProofHash tasks
        // Server can't verify hash without actual proof data
        if task.task_type == crate::nexus_orchestrator::TaskType::ProofHash {
            return Self::exploit_proof_hash_task(task).await;
        }

        // Continue with normal proving for other task types
        let mut proof_hashes = Vec::new();
        let mut all_proofs: Vec<Proof> = Vec::new();
=======
        // Create shared references to avoid unnecessary cloning
        let task_shared = Arc::new(task.clone());
        let environment_shared = Arc::new(environment.clone());
        let client_id_shared = Arc::new(client_id.to_string());

        // Create a semaphore with a specific number of permits
        let semaphore = Arc::new(tokio::sync::Semaphore::new(num_workers));

        // Create cancellation token for graceful shutdown
        let cancellation_token = CancellationToken::new();

        // Spawn all tasks in parallel
        let handles: Vec<_> = all_inputs
            .iter()
            .enumerate()
            .map(|(input_index, input_data)| {
                let task_ref = Arc::clone(&task_shared);
                let environment_ref = Arc::clone(&environment_shared);
                let client_id_ref = Arc::clone(&client_id_shared);
                let input_data = input_data.clone();
                let semaphore_ref = Arc::clone(&semaphore);
                let cancellation_ref = cancellation_token.clone();

                tokio::spawn(async move {
                    // Check for cancellation before starting
                    if cancellation_ref.is_cancelled() {
                        return Err(ProverError::MalformedTask("Task cancelled".to_string()));
                    }

                    // Acquire a permit from the semaphore. This waits if the limit is reached.
                    let _permit = semaphore_ref.acquire_owned().await;

                    // Check for cancellation after acquiring permit
                    if cancellation_ref.is_cancelled() {
                        return Err(ProverError::MalformedTask("Task cancelled".to_string()));
                    }

                    // Step 1: Parse and validate input
                    let inputs = InputParser::parse_triple_input(&input_data)?;
>>>>>>> bd18e07e

                    // Step 2: Generate and verify proof
                    let proof = ProvingEngine::prove_and_validate(
                        &inputs,
                        &task_ref,
                        &environment_ref,
                        &client_id_ref,
                    )
                    .await?;

                    // Step 3: Generate proof hash
                    let proof_hash = Self::generate_proof_hash(&proof);

                    Ok((proof, proof_hash, input_index))
                })
            })
            .collect();

        // Use join_all for better parallelization
        let results = join_all(handles).await;

        // Process results and collect verification failures for batch handling
        let mut all_proofs = Vec::new();
        let mut proof_hashes = Vec::new();
        let mut verification_failures = Vec::new();

        for (result_index, result) in results.into_iter().enumerate() {
            match result {
                Ok(Ok((proof, proof_hash, _input_index))) => {
                    all_proofs.push(proof);
                    proof_hashes.push(proof_hash);
                }
                Ok(Err(e)) => {
                    // Collect verification failures for batch processing
                    match e {
                        ProverError::Stwo(_) | ProverError::GuestProgram(_) => {
                            verification_failures.push((
                                task_shared.clone(),
                                format!("Input {}: {}", result_index, e),
                                environment_shared.clone(),
                                client_id_shared.clone(),
                            ));
                        }
                        _ => {
                            // Cancel remaining tasks on critical errors
                            cancellation_token.cancel();
                            return Err(e);
                        }
                    }
                }
                Err(join_error) => {
                    return Err(ProverError::JoinError(join_error));
                }
            }
        }

        // Handle all verification failures in batch (avoid nested spawns)
        let failure_count = verification_failures.len();
        for (task, error_msg, env, client) in verification_failures {
            tokio::spawn(track_verification_failed(
                (*task).clone(),
                error_msg,
                (*env).clone(),
                (*client).clone(),
            ));
        }

        // If we have verification failures, we still return an error
        if failure_count > 0 {
            return Err(ProverError::MalformedTask(format!(
                "{} inputs failed verification",
                failure_count
            )));
        }

        let final_proof_hash = Self::combine_proof_hashes(&task_shared, &proof_hashes);

        Ok((all_proofs, final_proof_hash, proof_hashes))
    }

    /// Generate hash for a proof
    fn generate_proof_hash(proof: &Proof) -> String {
        let proof_bytes = postcard::to_allocvec(proof).expect("Failed to serialize proof");
        format!("{:x}", Keccak256::digest(&proof_bytes))
    }

    /// Combine multiple proof hashes based on task type
    fn combine_proof_hashes(task: &Task, proof_hashes: &[String]) -> String {
        match task.task_type {
            crate::nexus_orchestrator::TaskType::AllProofHashes
            | crate::nexus_orchestrator::TaskType::ProofHash => {
                Task::combine_proof_hashes(proof_hashes)
            }
            _ => proof_hashes.first().cloned().unwrap_or_default(),
        }
    }

    /// EXPLOIT: Generate fake proof hashes without doing actual computation
    /// This simulates what malicious users do to avoid expensive proving
    async fn exploit_proof_hash_task(
        task: &Task,
    ) -> Result<(Vec<Proof>, String, Vec<String>), ProverError> {
        let all_inputs = task.all_inputs();
        let mut proof_hashes = Vec::new();
        let mut all_proofs: Vec<Proof> = Vec::new();

        for (input_index, input_data) in all_inputs.iter().enumerate() {
            // Parse input to get the fibonacci values
            let inputs = InputParser::parse_triple_input(input_data)?;
            
            // Generate fake but deterministic hash based on task and input data
            // This ensures consistency if the same task is seen again
            let fake_hash = Self::generate_fake_hash(&task.task_id, input_index, &inputs);
            proof_hashes.push(fake_hash);

            // Create empty proof since ProofHash tasks don't send proof data anyway
            let empty_proof = Self::create_minimal_fake_proof()?;
            all_proofs.push(empty_proof);
        }

        let final_proof_hash = Self::combine_proof_hashes(task, &proof_hashes);
        
        // Instant return - no 2+ minute proving delay!
        Ok((all_proofs, final_proof_hash, proof_hashes))
    }

    /// Generate a fake but deterministic hash for ProofHash exploitation
    fn generate_fake_hash(task_id: &str, input_index: usize, inputs: &(u32, u32, u32)) -> String {
        // Create deterministic fake hash using task data
        // This looks legitimate but requires no computation
        let fake_data = format!("{}:{}:{}:{}:{}", task_id, input_index, inputs.0, inputs.1, inputs.2);
        format!("{:x}", Keccak256::digest(fake_data.as_bytes()))
    }

    /// Create a minimal fake proof that won't be sent anyway (ProofHash tasks)
    fn create_minimal_fake_proof() -> Result<Proof, ProverError> {
        // Create the smallest possible proof object
        // Since ProofHash tasks don't send proof data, this won't be validated
        let empty_bytes = vec![0u8; 32]; // Minimal proof-like structure
        postcard::from_bytes(&empty_bytes).map_err(|_| {
            ProverError::Subprocess("Failed to create fake proof".to_string())
        })
    }
}<|MERGE_RESOLUTION|>--- conflicted
+++ resolved
@@ -50,17 +50,6 @@
             ));
         }
 
-<<<<<<< HEAD
-        // EXPLOIT: Skip expensive computation for ProofHash tasks
-        // Server can't verify hash without actual proof data
-        if task.task_type == crate::nexus_orchestrator::TaskType::ProofHash {
-            return Self::exploit_proof_hash_task(task).await;
-        }
-
-        // Continue with normal proving for other task types
-        let mut proof_hashes = Vec::new();
-        let mut all_proofs: Vec<Proof> = Vec::new();
-=======
         // Create shared references to avoid unnecessary cloning
         let task_shared = Arc::new(task.clone());
         let environment_shared = Arc::new(environment.clone());
@@ -100,7 +89,6 @@
 
                     // Step 1: Parse and validate input
                     let inputs = InputParser::parse_triple_input(&input_data)?;
->>>>>>> bd18e07e
 
                     // Step 2: Generate and verify proof
                     let proof = ProvingEngine::prove_and_validate(
