--- conflicted
+++ resolved
@@ -1,10 +1,6 @@
 [package]
 name = "nexus-network"
-<<<<<<< HEAD
-version = "0.10.10-test2"
-=======
 version = "0.10.17"
->>>>>>> bd18e07e
 edition = "2024"
 rust-version = "1.85"
 build = "build.rs"
